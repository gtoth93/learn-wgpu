#![warn(clippy::pedantic)]

mod camera;
#[cfg(feature = "debug")]
mod debug; // NEW!
mod hdr; // NEW!
mod model;
mod resources;
mod texture;

#[cfg(feature = "debug")]
use crate::debug::Debug;
use crate::{
    camera::{Camera, CameraController, Projection},
    hdr::HdrPipeline,
    model::{DrawLight, DrawModel, Material, Model, ModelVertex, Vertex},
    resources::HdrLoader,
    texture::Texture,
};
use anyhow::Result;
use glam::{Mat3, Mat4, Quat, Vec3, Vec3A, Vec4};
use std::sync::Arc;
use tracing::Level;
use tracing_subscriber::{layer::SubscriberExt, util::SubscriberInitExt, EnvFilter};
use web_time::Instant;
use wgpu::{
    util::{BufferInitDescriptor, DeviceExt},
    Backends, BindGroup, BindGroupDescriptor, BindGroupEntry, BindGroupLayoutDescriptor,
    BindGroupLayoutEntry, BindingResource, BindingType, Buffer, BufferAddress, BufferBindingType,
    BufferUsages, Color, ColorTargetState, ColorWrites, CommandEncoderDescriptor, CompareFunction,
    DepthBiasState, DepthStencilState, Device, DeviceDescriptor, Face, Features, FragmentState,
    FrontFace, InstanceDescriptor, Limits, LoadOp, MemoryHints, MultisampleState, Operations,
    PipelineCompilationOptions, PipelineLayout, PipelineLayoutDescriptor, PolygonMode,
    PowerPreference, PrimitiveState, PrimitiveTopology, Queue, RenderPassColorAttachment,
    RenderPassDepthStencilAttachment, RenderPassDescriptor, RenderPipeline,
    RenderPipelineDescriptor, RequestAdapterOptions, SamplerBindingType, ShaderModuleDescriptor,
    ShaderStages, StencilState, StoreOp, Surface, SurfaceConfiguration, SurfaceError,
    TextureFormat, TextureSampleType, TextureUsages, TextureViewDescriptor, TextureViewDimension,
    VertexAttribute, VertexBufferLayout, VertexState, VertexStepMode,
};
use winit::{
    application::ApplicationHandler,
    dpi::PhysicalSize,
    event::{DeviceEvent, DeviceId, ElementState, KeyEvent, MouseButton, WindowEvent},
    event_loop::{ActiveEventLoop, EventLoop, EventLoopProxy},
    keyboard::{KeyCode, PhysicalKey},
    window::{Window, WindowId},
};

const fn degrees_to_radians(degrees: f32) -> f32 {
    degrees * std::f32::consts::PI / 180.0
}

const NUM_INSTANCES_PER_ROW: u16 = 10;
const SPACE_BETWEEN: f32 = 3.0;

#[repr(C)]
#[derive(Clone, Copy, Debug, bytemuck::Pod, bytemuck::Zeroable)]
struct CameraUniform {
    view_position: Vec4,
    view: Mat4, // NEW!
    view_proj: Mat4,
    inv_proj: Mat4, // NEW!
    inv_view: Mat4, // NEW!
}

impl CameraUniform {
    fn new() -> Self {
        Self {
            view_position: Vec4::ZERO,
            view: Mat4::IDENTITY, // NEW!
            view_proj: Mat4::IDENTITY,
            inv_proj: Mat4::IDENTITY, // NEW!
            inv_view: Mat4::IDENTITY, // NEW!
        }
    }

    // UPDATED!
    fn update_view_proj(&mut self, camera: &Camera, projection: &Projection) {
        // We're using Vec4 because of the uniforms' 16-byte spacing requirement
        self.view_position = camera.position.extend(1.0);
        let proj = projection.calc_matrix();
        let view = camera.calc_matrix();
        let view_proj = proj * view;
        self.view = view;
        self.view_proj = view_proj;
        self.inv_proj = proj.inverse();
        self.inv_view = view.transpose();
    }
}

struct Instance {
    position: Vec3A,
    rotation: Quat,
}

impl Instance {
    fn to_raw(&self) -> InstanceRaw {
        InstanceRaw {
            model: Mat4::from_rotation_translation(self.rotation, self.position.into())
                .to_cols_array_2d(),
            normal: Mat3::from_quat(self.rotation).to_cols_array_2d(),
        }
    }
}

#[repr(C)]
#[derive(Clone, Copy, Debug, bytemuck::Pod, bytemuck::Zeroable)]
struct InstanceRaw {
    model: [[f32; 4]; 4],
    normal: [[f32; 3]; 3],
}

impl InstanceRaw {
    // A mat4 takes up 4 vertex slots as it is technically 4 vec4s. We need to define a slot
    // for each vec4. We'll have to reassemble the mat4 in the shader.
    // While our vertex shader only uses locations 0, and 1 now, in later tutorials, we'll
    // be using 2, 3, and 4, for Vertex. We'll start at slot 5, not conflict with them later
    const ATTRIBS: &'static [VertexAttribute] = &wgpu::vertex_attr_array![
        5 => Float32x4,
        6 => Float32x4,
        7 => Float32x4,
        8 => Float32x4,
        9 => Float32x3,
        10 => Float32x3,
        11 => Float32x3,
    ];

    fn desc() -> VertexBufferLayout<'static> {
        VertexBufferLayout {
            array_stride: size_of::<InstanceRaw>() as BufferAddress,
            // We need to switch from using a step mode of Vertex to Instance
            // This means that our shaders will only change to use the next
            // instance when the shader starts processing a new instance
            step_mode: VertexStepMode::Instance,
            attributes: Self::ATTRIBS,
        }
    }
}

#[repr(C)]
#[derive(Debug, Copy, Clone, bytemuck::Pod, bytemuck::Zeroable)]
struct LightUniform {
    position: Vec3,
    // Due to uniforms requiring 16 byte (4 float) spacing, we need to use a padding field here
    _padding: u32,
    color: Vec3,
    // Due to uniforms requiring 16 byte (4 float) spacing, we need to use a padding field here
    _padding2: u32,
}

fn create_render_pipeline(
    device: &Device,
    layout: &PipelineLayout,
    color_format: TextureFormat,
    depth_format: Option<TextureFormat>,
    vertex_layouts: &[VertexBufferLayout],
    topology: PrimitiveTopology, // NEW!
    shader: ShaderModuleDescriptor,
) -> RenderPipeline {
    let shader = device.create_shader_module(shader);
    let color_target = ColorTargetState {
        format: color_format,
        blend: None, // UPDATED!
        write_mask: ColorWrites::ALL,
    };
    let fragment = FragmentState {
        module: &shader,
        entry_point: Some("fs_main"),
        targets: &[Some(color_target)],
        compilation_options: PipelineCompilationOptions::default(),
    };
    let depth_format_map_fn = |format| DepthStencilState {
        format,
        depth_write_enabled: true,
        depth_compare: CompareFunction::LessEqual, // UPDATED!
        stencil: StencilState::default(),
        bias: DepthBiasState::default(),
    };
    let label = format!("{shader:?}");
    let render_pipeline_desc = RenderPipelineDescriptor {
        label: Some(&label),
        layout: Some(layout),
        vertex: VertexState {
            module: &shader,
            entry_point: Some("vs_main"),
            buffers: vertex_layouts,
            compilation_options: PipelineCompilationOptions::default(),
        },
<<<<<<< HEAD
        fragment: Some(fragment),
        primitive: PrimitiveState {
=======
        fragment: Some(wgpu::FragmentState {
            module: &shader,
            entry_point: Some("fs_main"),
            targets: &[Some(wgpu::ColorTargetState {
                format: color_format,
                blend: None,
                write_mask: wgpu::ColorWrites::ALL,
            })],
            compilation_options: Default::default(),
        }),
        primitive: wgpu::PrimitiveState {
>>>>>>> b6281f94
            topology, // NEW!
            strip_index_format: None,
            front_face: FrontFace::Ccw,
            cull_mode: Some(Face::Back),
            // Setting this to anything other than Fill requires Features::POLYGON_MODE_LINE
            // or Features::POLYGON_MODE_POINT
            polygon_mode: PolygonMode::Fill,
            // Requires Features::DEPTH_CLIP_CONTROL
            unclipped_depth: false,
            // Requires Features::CONSERVATIVE_RASTERIZATION
            conservative: false,
        },
        depth_stencil: depth_format.map(depth_format_map_fn),
        multisample: MultisampleState {
            count: 1,
            mask: !0,
            alpha_to_coverage_enabled: false,
        },
        // If the pipeline is used with a multiview render pass, this
        // indicates how many array layers the attachments will have.
        multiview: None,
        // Useful for optimizing shader compilation on Android
        cache: None,
    };
    device.create_render_pipeline(&render_pipeline_desc)
}

struct State {
    surface: Surface<'static>,
    device: Device,
    queue: Queue,
    config: SurfaceConfiguration,
    size: PhysicalSize<u32>,
    window: Arc<Window>,
    surface_configured: bool,
    render_pipeline: RenderPipeline,
    camera: Camera,
    projection: Projection,
    camera_uniform: CameraUniform,
    camera_buffer: Buffer,
    camera_bind_group: BindGroup,
    camera_controller: CameraController,
    instances: Vec<Instance>,
    instance_buffer: Buffer,
    depth_texture: Texture,
    obj_model: Model,
    light_uniform: LightUniform,
    light_buffer: Buffer,
    light_bind_group: BindGroup,
    light_render_pipeline: RenderPipeline,
    #[allow(dead_code)]
    debug_material: Material,
    mouse_pressed: bool,
    last_update_time: Instant,
    // NEW!
    hdr: HdrPipeline,
    environment_bind_group: BindGroup,
    sky_pipeline: RenderPipeline,
    #[cfg(feature = "debug")]
    debug: Debug,
}

impl State {
    #[allow(clippy::too_many_lines)]
    async fn new(window: Arc<Window>) -> State {
        let size = window.inner_size();

        // The instance is a handle to our GPU
        // BackendBit::PRIMARY => Vulkan + Metal + DX12 + Browser WebGPU
<<<<<<< HEAD
        tracing::warn!("WGPU setup");
        let instance_desc = &InstanceDescriptor {
            backends: if cfg!(not(target_arch = "wasm32")) {
                Backends::PRIMARY
            } else {
                Backends::BROWSER_WEBGPU // UPDATED!
            },
=======
        let instance = wgpu::Instance::new(&wgpu::InstanceDescriptor {
            // UPDATED
            #[cfg(not(target_arch = "wasm32"))]
            backends: wgpu::Backends::PRIMARY,
            #[cfg(target_arch = "wasm32")]
            backends: wgpu::Backends::BROWSER_WEBGPU,
>>>>>>> b6281f94
            ..Default::default()
        };
        let instance = wgpu::Instance::new(instance_desc);

        let surface = instance.create_surface(window.clone()).unwrap();

        let adapter = instance
            .request_adapter(&RequestAdapterOptions {
                power_preference: PowerPreference::default(),
                compatible_surface: Some(&surface),
                force_fallback_adapter: false,
            })
            .await
            .unwrap();

        tracing::warn!("device and queue");
        let device_desc = DeviceDescriptor {
            label: None,
            required_features: Features::empty(),
            required_limits: Limits::downlevel_defaults(), // UPDATED!
            memory_hints: MemoryHints::default(),
        };
        let (device, queue) = adapter.request_device(&device_desc, None).await.unwrap();

        tracing::warn!("Surface");
        let surface_caps = surface.get_capabilities(&adapter);
        // Shader code in this tutorial assumes an Srgb surface texture. Using a different
        // one will result in all the colors coming out darker. If you want to support non
        // Srgb surfaces, you'll need to account for that when drawing to the frame.
        let surface_format = surface_caps
            .formats
            .iter()
            .copied()
            .find(TextureFormat::is_srgb)
            .unwrap_or(surface_caps.formats[0]);
        let config = SurfaceConfiguration {
            usage: TextureUsages::RENDER_ATTACHMENT,
            format: surface_format,
            width: size.width,
            height: size.height,
            present_mode: surface_caps.present_modes[0],
            alpha_mode: surface_caps.alpha_modes[0],
            desired_maximum_frame_latency: 2,
            view_formats: vec![surface_format.add_srgb_suffix()],
        };

        let surface_configured = if cfg!(not(target_arch = "wasm32")) {
            surface.configure(&device, &config);
            true
        } else {
            false
        };

        let texture_bind_group_layout_desc = BindGroupLayoutDescriptor {
            entries: &[
                BindGroupLayoutEntry {
                    binding: 0,
                    visibility: ShaderStages::FRAGMENT,
                    ty: BindingType::Texture {
                        multisampled: false,
                        view_dimension: TextureViewDimension::D2,
                        sample_type: TextureSampleType::Float { filterable: true },
                    },
                    count: None,
                },
                BindGroupLayoutEntry {
                    binding: 1,
                    visibility: ShaderStages::FRAGMENT,
                    // This should match the filterable field of the
                    // corresponding Texture entry above.
                    ty: BindingType::Sampler(SamplerBindingType::Filtering),
                    count: None,
                },
                // normal map
                BindGroupLayoutEntry {
                    binding: 2,
                    visibility: ShaderStages::FRAGMENT,
                    ty: BindingType::Texture {
                        multisampled: false,
                        sample_type: TextureSampleType::Float { filterable: true },
                        view_dimension: TextureViewDimension::D2,
                    },
                    count: None,
                },
                BindGroupLayoutEntry {
                    binding: 3,
                    visibility: ShaderStages::FRAGMENT,
                    ty: BindingType::Sampler(SamplerBindingType::Filtering),
                    count: None,
                },
            ],
            label: Some("texture_bind_group_layout"),
        };
        let texture_bind_group_layout =
            device.create_bind_group_layout(&texture_bind_group_layout_desc);

        let camera = Camera::new(
            Vec3A::new(0.0, 5.0, 10.0),
            degrees_to_radians(-90.0),
            degrees_to_radians(-20.0),
        );
        let projection = Projection::new(
            config.width,
            config.height,
            degrees_to_radians(45.0),
            0.1,
            100.0,
        );
        let camera_controller = CameraController::new(4.0, 0.4);

        let mut camera_uniform = CameraUniform::new();
        camera_uniform.update_view_proj(&camera, &projection);

        let camera_uniform_slice = &[camera_uniform];
        let camera_buffer_desc = BufferInitDescriptor {
            label: Some("Camera Buffer"),
            contents: bytemuck::cast_slice(camera_uniform_slice),
            usage: BufferUsages::UNIFORM | BufferUsages::COPY_DST,
        };
        let camera_buffer = device.create_buffer_init(&camera_buffer_desc);

        let instances = (0..NUM_INSTANCES_PER_ROW)
            .flat_map(|z| {
                let instance_fn = move |x| {
                    let x = SPACE_BETWEEN * (f32::from(x) - f32::from(NUM_INSTANCES_PER_ROW) / 2.0);
                    let z = SPACE_BETWEEN * (f32::from(z) - f32::from(NUM_INSTANCES_PER_ROW) / 2.0);

                    let position = Vec3A::new(x, 0.0, z);

                    let rotation = if position == Vec3A::ZERO {
                        // this is needed so that an object at (0, 0, 0) won't get scaled to zero
                        // as Quaternions can affect scale if they're not created correctly
                        Quat::from_axis_angle(Vec3A::Z.into(), 0.0)
                    } else {
                        Quat::from_axis_angle(position.normalize().into(), degrees_to_radians(45.0))
                    };

                    Instance { position, rotation }
                };
                (0..NUM_INSTANCES_PER_ROW).map(instance_fn)
            })
            .collect::<Vec<_>>();

        let instance_data = instances.iter().map(Instance::to_raw).collect::<Vec<_>>();
        let instance_buffer = device.create_buffer_init(&BufferInitDescriptor {
            label: Some("Instance Buffer"),
            contents: bytemuck::cast_slice(&instance_data),
            usage: BufferUsages::VERTEX,
        });

        let camera_bind_group_layout_entry = BindGroupLayoutEntry {
            binding: 0,
            visibility: ShaderStages::VERTEX | ShaderStages::FRAGMENT,
            ty: BindingType::Buffer {
                ty: BufferBindingType::Uniform,
                has_dynamic_offset: false,
                min_binding_size: None,
            },
            count: None,
        };
        let camera_bind_group_layout_desc = BindGroupLayoutDescriptor {
            entries: &[camera_bind_group_layout_entry],
            label: Some("camera_bind_group_layout"),
        };
        let camera_bind_group_layout =
            device.create_bind_group_layout(&camera_bind_group_layout_desc);

        let camera_bind_group_entry = BindGroupEntry {
            binding: 0,
            resource: camera_buffer.as_entire_binding(),
        };
        let camera_bind_group_desc = BindGroupDescriptor {
            layout: &camera_bind_group_layout,
            entries: &[camera_bind_group_entry],
            label: Some("camera_bind_group"),
        };
        let camera_bind_group = device.create_bind_group(&camera_bind_group_desc);

        tracing::warn!("Load model");
        let obj_model =
            resources::load_model("cube.obj", &device, &queue, &texture_bind_group_layout)
                .await
                .unwrap();

        let light_uniform = LightUniform {
            position: Vec3::new(2.0, 2.0, 2.0),
            _padding: 0,
            color: Vec3::new(1.0, 1.0, 1.0),
            _padding2: 0,
        };

        // We'll want to update our light's position, so we use COPY_DST
        let light_uniform_slice = &[light_uniform];
        let light_buffer_desc = BufferInitDescriptor {
            label: Some("Light VB"),
            contents: bytemuck::cast_slice(light_uniform_slice),
            usage: BufferUsages::UNIFORM | BufferUsages::COPY_DST,
        };
        let light_buffer = device.create_buffer_init(&light_buffer_desc);

        let light_bind_group_layout_entry = BindGroupLayoutEntry {
            binding: 0,
            visibility: ShaderStages::VERTEX | ShaderStages::FRAGMENT,
            ty: BindingType::Buffer {
                ty: BufferBindingType::Uniform,
                has_dynamic_offset: false,
                min_binding_size: None,
            },
            count: None,
        };
        let light_bind_group_layout_desc = BindGroupLayoutDescriptor {
            entries: &[light_bind_group_layout_entry],
            label: None,
        };
        let light_bind_group_layout =
            device.create_bind_group_layout(&light_bind_group_layout_desc);

        let light_bind_group_entry = BindGroupEntry {
            binding: 0,
            resource: light_buffer.as_entire_binding(),
        };
        let light_bind_group_desc = BindGroupDescriptor {
            layout: &light_bind_group_layout,
            entries: &[light_bind_group_entry],
            label: None,
        };
        let light_bind_group = device.create_bind_group(&light_bind_group_desc);

        let depth_texture = Texture::create_depth_texture(&device, &config, "depth_texture");

        // NEW!
        let hdr = HdrPipeline::new(&device, &config);

        let hdr_loader = HdrLoader::new(&device);
        let sky_bytes = resources::load_binary("pure-sky.hdr").await.unwrap();
        let sky_texture = hdr_loader
            .load_from_equirectangular_bytes(&device, &queue, &sky_bytes, 1080, Some("Sky Texture"))
            .unwrap();

        let environment_layout_desc = &BindGroupLayoutDescriptor {
            label: Some("environment_layout"),
            entries: &[
                BindGroupLayoutEntry {
                    binding: 0,
                    visibility: ShaderStages::FRAGMENT,
                    ty: BindingType::Texture {
                        sample_type: TextureSampleType::Float { filterable: false },
                        view_dimension: TextureViewDimension::Cube,
                        multisampled: false,
                    },
                    count: None,
                },
                BindGroupLayoutEntry {
                    binding: 1,
                    visibility: ShaderStages::FRAGMENT,
                    ty: BindingType::Sampler(SamplerBindingType::NonFiltering),
                    count: None,
                },
            ],
        };
        let environment_layout = device.create_bind_group_layout(environment_layout_desc);

        let environment_bind_group_desc = &BindGroupDescriptor {
            label: Some("environment_bind_group"),
            layout: &environment_layout,
            entries: &[
                BindGroupEntry {
                    binding: 0,
                    resource: BindingResource::TextureView(sky_texture.view()),
                },
                BindGroupEntry {
                    binding: 1,
                    resource: BindingResource::Sampler(sky_texture.sampler()),
                },
            ],
        };
        let environment_bind_group = device.create_bind_group(environment_bind_group_desc);

        let pipeline_layout_desc = PipelineLayoutDescriptor {
            label: Some("Render Pipeline Layout"),
            bind_group_layouts: &[
                &texture_bind_group_layout,
                &camera_bind_group_layout,
                &light_bind_group_layout,
                &environment_layout, // UPDATED!
            ],
            push_constant_ranges: &[],
        };
        let pipeline_layout = device.create_pipeline_layout(&pipeline_layout_desc);

        let render_pipeline = create_render_pipeline(
            &device,
            &pipeline_layout,
            hdr.format(), // UPDATED!
            Some(Texture::DEPTH_FORMAT),
            &[ModelVertex::desc(), InstanceRaw::desc()],
            PrimitiveTopology::TriangleList, // NEW!
            wgpu::include_wgsl!("shader.wgsl"),
        );

        let light_render_pipeline = {
            let layout_desc = &PipelineLayoutDescriptor {
                label: Some("Light Pipeline Layout"),
                bind_group_layouts: &[&camera_bind_group_layout, &light_bind_group_layout],
                push_constant_ranges: &[],
            };
            let layout = device.create_pipeline_layout(layout_desc);
            create_render_pipeline(
                &device,
                &layout,
                hdr.format(), // UPDATED!
                Some(Texture::DEPTH_FORMAT),
                &[ModelVertex::desc()],
                PrimitiveTopology::TriangleList, // NEW!
                wgpu::include_wgsl!("light.wgsl"),
            )
        };

        // NEW!
        let sky_pipeline = {
            let layout = device.create_pipeline_layout(&PipelineLayoutDescriptor {
                label: Some("Sky Pipeline Layout"),
                bind_group_layouts: &[&camera_bind_group_layout, &environment_layout],
                push_constant_ranges: &[],
            });
            create_render_pipeline(
                &device,
                &layout,
                hdr.format(),
                Some(Texture::DEPTH_FORMAT),
                &[],
                PrimitiveTopology::TriangleList,
                wgpu::include_wgsl!("sky.wgsl"),
            )
        };

        let debug_material = {
            let diffuse_bytes = include_bytes!("../res/cobble-diffuse.png");
            let normal_bytes = include_bytes!("../res/cobble-normal.png");

            let diffuse_texture =
                Texture::from_bytes(&device, &queue, diffuse_bytes, "res/alt-diffuse.png", false)
                    .unwrap();
            let normal_texture =
                Texture::from_bytes(&device, &queue, normal_bytes, "res/alt-normal.png", true)
                    .unwrap();

            Material::new(
                &device,
                "alt-material",
                diffuse_texture,
                normal_texture,
                &texture_bind_group_layout,
            )
        };

        // NEW!
        #[cfg(feature = "debug")]
        let debug = Debug::new(&device, &camera_bind_group_layout, surface_format);

        Self {
            surface,
            device,
            queue,
            config,
            size,
            window,
            surface_configured,
            render_pipeline,
            camera,
            projection,
            camera_uniform,
            camera_buffer,
            camera_bind_group,
            camera_controller,
            instances,
            instance_buffer,
            depth_texture,
            obj_model,
            light_uniform,
            light_buffer,
            light_bind_group,
            light_render_pipeline,
            debug_material,
            mouse_pressed: false,
            last_update_time: Instant::now(),
            // NEW!
            hdr,
            environment_bind_group,
            sky_pipeline,
            #[cfg(feature = "debug")]
            debug,
        }
    }

    pub fn resize(&mut self, new_size: PhysicalSize<u32>) {
        // UPDATED!
        if new_size.width > 0 && new_size.height > 0 {
            self.projection.resize(new_size.width, new_size.height);
            self.hdr
                .resize(&self.device, new_size.width, new_size.height);
            self.size = new_size;
            self.config.width = new_size.width;
            self.config.height = new_size.height;
            self.surface.configure(&self.device, &self.config);
            self.depth_texture =
                Texture::create_depth_texture(&self.device, &self.config, "depth_texture");
        }
    }

    fn input(&mut self, event: &WindowEvent) -> bool {
        match event {
            WindowEvent::KeyboardInput {
                event:
                    KeyEvent {
                        physical_key: PhysicalKey::Code(key),
                        state,
                        ..
                    },
                ..
            } => self.camera_controller.process_keyboard(*key, *state),
            WindowEvent::MouseWheel { delta, .. } => {
                self.camera_controller.process_scroll(delta);
                true
            }
            WindowEvent::MouseInput {
                button: MouseButton::Left,
                state,
                ..
            } => {
                self.mouse_pressed = *state == ElementState::Pressed;
                true
            }
            _ => false,
        }
    }

    fn update(&mut self) {
        let now = Instant::now();
        let dt = now - self.last_update_time;
        self.last_update_time = now;

        self.camera_controller.update_camera(&mut self.camera, dt);
        // tracing::info!("{:?}", self.camera);
        self.camera_uniform
            .update_view_proj(&self.camera, &self.projection);
        // tracing::info!("{:?}", self.camera_uniform);
        self.queue.write_buffer(
            &self.camera_buffer,
            0,
            bytemuck::cast_slice(&[self.camera_uniform]),
        );

        // Update the light
        let old_position: Vec3A = self.light_uniform.position.into();
        self.light_uniform.position =
            (Quat::from_axis_angle(Vec3::Y, degrees_to_radians(60.0 * dt.as_secs_f32()))
                * old_position)
                .into();
        self.queue.write_buffer(
            &self.light_buffer,
            0,
            bytemuck::cast_slice(&[self.light_uniform]),
        );
    }

    fn render(&mut self) -> Result<(), SurfaceError> {
        let output = self.surface.get_current_texture()?;
        let view_desc = &TextureViewDescriptor {
            format: Some(self.config.format.add_srgb_suffix()),
            ..Default::default()
        };
        let view = output.texture.create_view(view_desc);

        let mut encoder = self
            .device
            .create_command_encoder(&CommandEncoderDescriptor {
                label: Some("Render Encoder"),
            });

        {
            let clear_color = Color {
                r: 0.1,
                g: 0.2,
                b: 0.3,
                a: 1.0,
            };
            // This is what @location(0) in the fragment shader targets
            let color_attachment = RenderPassColorAttachment {
                view: self.hdr.view(), // UPDATED!
                resolve_target: None,
                ops: Operations {
                    load: LoadOp::Clear(clear_color),
                    store: StoreOp::Store,
                },
            };
            let depth_ops = Operations {
                load: LoadOp::Clear(1.0),
                store: StoreOp::Store,
            };
            let depth_stencil_attachment = RenderPassDepthStencilAttachment {
                view: &self.depth_texture.view,
                depth_ops: Some(depth_ops),
                stencil_ops: None,
            };
            let render_pass_desc = RenderPassDescriptor {
                label: Some("Render Pass"),
                color_attachments: &[Some(color_attachment)],
                depth_stencil_attachment: Some(depth_stencil_attachment),
                occlusion_query_set: None,
                timestamp_writes: None,
            };
            let mut render_pass = encoder.begin_render_pass(&render_pass_desc);

            render_pass.set_vertex_buffer(1, self.instance_buffer.slice(..));
            render_pass.set_pipeline(&self.light_render_pipeline);

            render_pass.draw_light_model(
                &self.obj_model,
                &self.camera_bind_group,
                &self.light_bind_group,
            );
            render_pass.set_pipeline(&self.render_pipeline);
            render_pass.draw_model_instanced(
                &self.obj_model,
                0..self.instances.len().try_into().unwrap(),
                &self.camera_bind_group,
                &self.light_bind_group,
                &self.environment_bind_group,
            );
            // render_pass.draw_model_instanced_with_material(
            //     &self.obj_model,
            //     &self.debug_material,
            //     0..self.instances.len().try_into().unwrap(),
            //     &self.camera_bind_group,
            //     &self.light_bind_group,
            // );

            render_pass.set_pipeline(&self.sky_pipeline);
            render_pass.set_bind_group(0, &self.camera_bind_group, &[]);
            render_pass.set_bind_group(1, &self.environment_bind_group, &[]);
            render_pass.draw(0..3, 0..1);
        }

        // NEW!
        // Apply tonemapping
        self.hdr.process(&mut encoder, &view);

        #[cfg(feature = "debug")]
        {
            let color_attachment = RenderPassColorAttachment {
                view: &view,
                resolve_target: None,
                ops: Operations {
                    load: LoadOp::Load,
                    store: StoreOp::Store,
                },
            };
            let pass_desc = &RenderPassDescriptor {
                label: Some("Debug"),
                color_attachments: &[Some(color_attachment)],
                depth_stencil_attachment: None,
                occlusion_query_set: None,
                timestamp_writes: None,
            };
            let mut pass = encoder.begin_render_pass(pass_desc);
            self.debug.draw_axis(&mut pass, &self.camera_bind_group);
        }

        self.queue.submit(std::iter::once(encoder.finish()));
        output.present();

        Ok(())
    }
}

enum UserEvent {
    StateReady(State),
}

struct App {
    state: Option<State>,
    event_loop_proxy: EventLoopProxy<UserEvent>,
}

impl App {
    fn new(event_loop: &EventLoop<UserEvent>) -> Self {
        Self {
            state: None,
            event_loop_proxy: event_loop.create_proxy(),
        }
    }
}

impl ApplicationHandler<UserEvent> for App {
    fn resumed(&mut self, event_loop: &ActiveEventLoop) {
        tracing::info!("Resumed");
        let window_attrs = Window::default_attributes();
        let window = event_loop
            .create_window(window_attrs)
            .expect("Couldn't create window.");

        #[cfg(target_arch = "wasm32")]
        {
            use web_sys::Element;
            use winit::platform::web::WindowExtWebSys;

            web_sys::window()
                .and_then(|win| win.document())
                .and_then(|doc| {
                    let dst = doc.get_element_by_id("wasm-example")?;
                    let canvas = Element::from(window.canvas()?);
                    dst.append_child(&canvas).ok()?;
                    Some(())
                })
                .expect("Couldn't append canvas to document body.");

            // Winit prevents sizing with CSS, so we have to set
            // the size manually when on a web target.
            let _ = window.request_inner_size(PhysicalSize::new(450, 400));

            let state_future = State::new(Arc::new(window));
            let event_loop_proxy = self.event_loop_proxy.clone();
            let future = async move {
                let state = state_future.await;
                assert!(event_loop_proxy
                    .send_event(UserEvent::StateReady(state))
                    .is_ok());
            };
            wasm_bindgen_futures::spawn_local(future)
        }
        #[cfg(not(target_arch = "wasm32"))]
        {
            let state = pollster::block_on(State::new(Arc::new(window)));
            assert!(self
                .event_loop_proxy
                .send_event(UserEvent::StateReady(state))
                .is_ok());
        }
    }

    fn user_event(&mut self, _: &ActiveEventLoop, event: UserEvent) {
        let UserEvent::StateReady(state) = event;
        self.state = Some(state);
    }

    fn window_event(
        &mut self,
        event_loop: &ActiveEventLoop,
        window_id: WindowId,
        event: WindowEvent,
    ) {
        let Some(ref mut state) = self.state else {
            return;
        };

        if window_id != state.window.id() {
            return;
        }

        if state.input(&event) {
            return;
        }

        match event {
            WindowEvent::CloseRequested
            | WindowEvent::KeyboardInput {
                event:
                    KeyEvent {
                        state: ElementState::Pressed,
                        physical_key: PhysicalKey::Code(KeyCode::Escape),
                        ..
                    },
                ..
            } => {
                tracing::info!("Exited!");
                event_loop.exit();
            }
            WindowEvent::Resized(physical_size) => {
                tracing::info!("physical_size: {physical_size:?}");
                state.surface_configured = true;
                state.resize(physical_size);
            }
            WindowEvent::RedrawRequested => {
                if !state.surface_configured {
                    return;
                }
                state.update();
                match state.render() {
                    Ok(()) => {}
                    // Reconfigure the surface if it's lost or outdated
                    Err(SurfaceError::Lost | SurfaceError::Outdated) => {
                        state.resize(state.size);
                    }
<<<<<<< HEAD
                    // The system is out of memory, we should probably quit
                    Err(SurfaceError::OutOfMemory) => {
                        tracing::error!("OutOfMemory");
                        event_loop.exit();
                    }

                    // This happens when a frame takes too long to present
                    Err(SurfaceError::Timeout) => {
                        tracing::warn!("Surface timeout");
                    }

                    Err(SurfaceError::Other) => {
                        tracing::error!("Surface generic error");
=======
                    // UPDATED!
                    WindowEvent::RedrawRequested => {
                        state.window().request_redraw();
                        let now = instant::Instant::now();
                        let dt = now - last_render_time;
                        last_render_time = now;
                        state.update(dt);
                        match state.render() {
                            Ok(_) => {}
                            // Reconfigure the surface if it's lost or outdated
                            Err(wgpu::SurfaceError::Lost | wgpu::SurfaceError::Outdated) => state.resize(state.size),
                            // The system is out of memory, we should probably quit
                            Err(wgpu::SurfaceError::OutOfMemory | wgpu::SurfaceError::Other) => control_flow.exit(),
                            // We're ignoring timeouts
                            Err(wgpu::SurfaceError::Timeout) => log::warn!("Surface timeout"),
                        }
>>>>>>> b6281f94
                    }
                }
            }
            _ => {}
        }
    }

    // We're not using device_id currently
    fn device_event(&mut self, _: &ActiveEventLoop, _: DeviceId, event: DeviceEvent) {
        let Some(ref mut state) = self.state else {
            return;
        };

        if let DeviceEvent::MouseMotion { delta: (dx, dy) } = event {
            if state.mouse_pressed {
                state.camera_controller.process_mouse(dx, dy);
            }
        }
    }

    fn about_to_wait(&mut self, _: &ActiveEventLoop) {
        if let Some(ref mut state) = self.state {
            if !state.surface_configured {
                let size = state.window.inner_size();
                if size.width > 0 && size.height > 0 {
                    state.surface_configured = true;
                    state.resize(size);
                }
            }
            // This tells winit that we want another frame
            state.window.request_redraw();
        };
    }
}

fn init_tracing_subscriber() -> Result<()> {
    #[allow(unused_mut)]
    let mut env_filter = EnvFilter::builder()
        .with_default_directive(Level::INFO.into())
        .from_env_lossy()
        .add_directive("wgpu_core::device::resource=warn".parse()?);

    #[cfg(debug_assertions)]
    {
        env_filter = env_filter.add_directive("wgpu_hal::auxil::dxgi::exception=off".parse()?);
    }

    let subscriber = tracing_subscriber::registry().with(env_filter);
    #[cfg(target_arch = "wasm32")]
    {
        use tracing_wasm::{WASMLayer, WASMLayerConfig};

        console_error_panic_hook::set_once();
        let wasm_layer = WASMLayer::new(WASMLayerConfig::default());

        subscriber.with(wasm_layer).init();
    }
    #[cfg(not(target_arch = "wasm32"))]
    {
        use tracing_subscriber::fmt::Layer;

        let fmt_layer = Layer::default();
        subscriber.with(fmt_layer).init();
    }
    Ok(())
}

/// Runs the application.
///
/// # Errors
/// The event loop can return an error if the event loop creation fails or if the application has
/// exited with an error status. These errors are propagated to the caller.
#[allow(unused_mut)]
pub fn run() -> Result<()> {
    init_tracing_subscriber()?;

    let event_loop = EventLoop::<UserEvent>::with_user_event().build()?;
    let mut app = App::new(&event_loop);

    #[cfg(not(target_arch = "wasm32"))]
    {
        event_loop.run_app(&mut app)?;
    }
    #[cfg(target_arch = "wasm32")]
    {
        use winit::platform::web::EventLoopExtWebSys;
        event_loop.spawn_app(app);
    }
    Ok(())
}<|MERGE_RESOLUTION|>--- conflicted
+++ resolved
@@ -187,22 +187,8 @@
             buffers: vertex_layouts,
             compilation_options: PipelineCompilationOptions::default(),
         },
-<<<<<<< HEAD
         fragment: Some(fragment),
         primitive: PrimitiveState {
-=======
-        fragment: Some(wgpu::FragmentState {
-            module: &shader,
-            entry_point: Some("fs_main"),
-            targets: &[Some(wgpu::ColorTargetState {
-                format: color_format,
-                blend: None,
-                write_mask: wgpu::ColorWrites::ALL,
-            })],
-            compilation_options: Default::default(),
-        }),
-        primitive: wgpu::PrimitiveState {
->>>>>>> b6281f94
             topology, // NEW!
             strip_index_format: None,
             front_face: FrontFace::Ccw,
@@ -272,7 +258,6 @@
 
         // The instance is a handle to our GPU
         // BackendBit::PRIMARY => Vulkan + Metal + DX12 + Browser WebGPU
-<<<<<<< HEAD
         tracing::warn!("WGPU setup");
         let instance_desc = &InstanceDescriptor {
             backends: if cfg!(not(target_arch = "wasm32")) {
@@ -280,14 +265,6 @@
             } else {
                 Backends::BROWSER_WEBGPU // UPDATED!
             },
-=======
-        let instance = wgpu::Instance::new(&wgpu::InstanceDescriptor {
-            // UPDATED
-            #[cfg(not(target_arch = "wasm32"))]
-            backends: wgpu::Backends::PRIMARY,
-            #[cfg(target_arch = "wasm32")]
-            backends: wgpu::Backends::BROWSER_WEBGPU,
->>>>>>> b6281f94
             ..Default::default()
         };
         let instance = wgpu::Instance::new(instance_desc);
@@ -982,9 +959,8 @@
                     Err(SurfaceError::Lost | SurfaceError::Outdated) => {
                         state.resize(state.size);
                     }
-<<<<<<< HEAD
                     // The system is out of memory, we should probably quit
-                    Err(SurfaceError::OutOfMemory) => {
+                    Err(SurfaceError::OutOfMemory | SurfaceError::Other) => {
                         tracing::error!("OutOfMemory");
                         event_loop.exit();
                     }
@@ -992,28 +968,6 @@
                     // This happens when a frame takes too long to present
                     Err(SurfaceError::Timeout) => {
                         tracing::warn!("Surface timeout");
-                    }
-
-                    Err(SurfaceError::Other) => {
-                        tracing::error!("Surface generic error");
-=======
-                    // UPDATED!
-                    WindowEvent::RedrawRequested => {
-                        state.window().request_redraw();
-                        let now = instant::Instant::now();
-                        let dt = now - last_render_time;
-                        last_render_time = now;
-                        state.update(dt);
-                        match state.render() {
-                            Ok(_) => {}
-                            // Reconfigure the surface if it's lost or outdated
-                            Err(wgpu::SurfaceError::Lost | wgpu::SurfaceError::Outdated) => state.resize(state.size),
-                            // The system is out of memory, we should probably quit
-                            Err(wgpu::SurfaceError::OutOfMemory | wgpu::SurfaceError::Other) => control_flow.exit(),
-                            // We're ignoring timeouts
-                            Err(wgpu::SurfaceError::Timeout) => log::warn!("Surface timeout"),
-                        }
->>>>>>> b6281f94
                     }
                 }
             }
