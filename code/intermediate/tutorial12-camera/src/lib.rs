--- conflicted
+++ resolved
@@ -166,27 +166,9 @@
             buffers: vertex_layouts,
             compilation_options: PipelineCompilationOptions::default(),
         },
-<<<<<<< HEAD
         fragment: Some(fragment),
         primitive: PrimitiveState {
             topology: PrimitiveTopology::TriangleList,
-=======
-        fragment: Some(wgpu::FragmentState {
-            module: &shader,
-            entry_point: Some("fs_main"),
-            targets: &[Some(wgpu::ColorTargetState {
-                format: color_format,
-                blend: Some(wgpu::BlendState {
-                    alpha: wgpu::BlendComponent::REPLACE,
-                    color: wgpu::BlendComponent::REPLACE,
-                }),
-                write_mask: wgpu::ColorWrites::ALL,
-            })],
-            compilation_options: Default::default(),
-        }),
-        primitive: wgpu::PrimitiveState {
-            topology: wgpu::PrimitiveTopology::TriangleList,
->>>>>>> b6281f94
             strip_index_format: None,
             front_face: FrontFace::Ccw,
             cull_mode: Some(Face::Back),
@@ -250,7 +232,6 @@
 
         // The instance is a handle to our GPU
         // BackendBit::PRIMARY => Vulkan + Metal + DX12 + Browser WebGPU
-<<<<<<< HEAD
         tracing::warn!("WGPU setup");
         let instance_desc = &InstanceDescriptor {
             backends: if cfg!(not(target_arch = "wasm32")) {
@@ -258,13 +239,6 @@
             } else {
                 Backends::GL
             },
-=======
-        let instance = wgpu::Instance::new(&wgpu::InstanceDescriptor {
-            #[cfg(not(target_arch = "wasm32"))]
-            backends: wgpu::Backends::PRIMARY,
-            #[cfg(target_arch = "wasm32")]
-            backends: wgpu::Backends::GL,
->>>>>>> b6281f94
             ..Default::default()
         };
         let instance = wgpu::Instance::new(instance_desc);
@@ -855,9 +829,8 @@
                     Err(SurfaceError::Lost | SurfaceError::Outdated) => {
                         state.resize(state.size);
                     }
-<<<<<<< HEAD
                     // The system is out of memory, we should probably quit
-                    Err(SurfaceError::OutOfMemory) => {
+                    Err(SurfaceError::OutOfMemory | SurfaceError::Other) => {
                         tracing::error!("OutOfMemory");
                         event_loop.exit();
                     }
@@ -865,28 +838,6 @@
                     // This happens when a frame takes too long to present
                     Err(SurfaceError::Timeout) => {
                         tracing::warn!("Surface timeout");
-                    }
-
-                    Err(SurfaceError::Other) => {
-                        tracing::error!("Surface generic error");
-=======
-                    // UPDATED!
-                    WindowEvent::RedrawRequested => {
-                        state.window().request_redraw();
-                        let now = instant::Instant::now();
-                        let dt = now - last_render_time;
-                        last_render_time = now;
-                        state.update(dt);
-                        match state.render() {
-                            Ok(_) => {}
-                            // Reconfigure the surface if it's lost or outdated
-                            Err(wgpu::SurfaceError::Lost | wgpu::SurfaceError::Outdated) => state.resize(state.size),
-                            // The system is out of memory, we should probably quit
-                            Err(wgpu::SurfaceError::OutOfMemory | wgpu::SurfaceError::Other) => control_flow.exit(),
-                            // We're ignoring timeouts
-                            Err(wgpu::SurfaceError::Timeout) => log::warn!("Surface timeout"),
-                        }
->>>>>>> b6281f94
                     }
                 }
             }
