[package]
name = "gifs"
version = "0.1.0"
authors = ["Ben Hansen <https://github.com/sotrh>"]
edition = "2024"


[dependencies]
anyhow = "1.0"
bytemuck = { version = "1.16", features = ["derive"] }
cgmath = "0.18"
env_logger = "0.10"
pollster = "0.3"
image = "0.24.2"
log = "0.4"
<<<<<<< HEAD
tobj = { version = "3.2", default-features = false, features = ["async"] }
wgpu = "24.0"
winit = { version = "0.29", features = ["rwh_05"] }
=======
tobj = { version = "3.2", default-features = false, features = ["async"]}
wgpu = "25.0"
winit = { version = "0.29", features = ["android-native-activity"] }
>>>>>>> 84923189
gif = "0.11.4"
futures-intrusive = "0.4"

framework = { path = "../framework" }<|MERGE_RESOLUTION|>--- conflicted
+++ resolved
@@ -13,15 +13,9 @@
 pollster = "0.3"
 image = "0.24.2"
 log = "0.4"
-<<<<<<< HEAD
 tobj = { version = "3.2", default-features = false, features = ["async"] }
-wgpu = "24.0"
-winit = { version = "0.29", features = ["rwh_05"] }
-=======
-tobj = { version = "3.2", default-features = false, features = ["async"]}
 wgpu = "25.0"
 winit = { version = "0.29", features = ["android-native-activity"] }
->>>>>>> 84923189
 gif = "0.11.4"
 futures-intrusive = "0.4"
 
