# Dependencies and the window

## Boring, I know

Some of you reading this are very experienced with opening up windows in Rust and probably have your 
favorite windowing library, but this guide is designed for everybody, so it's something that we need to 
cover. Luckily, you don't need to read this if you know what you're doing. One thing that you do need to 
know is that whatever windowing solution you use needs to support the 
[raw-window-handle](https://github.com/rust-windowing/raw-window-handle) crate.

## What crates are we using?

For the beginner stuff, we're going to keep things very simple. We'll add things as we go, but I've listed 
the relevant `Cargo.toml` bits below.

```toml
[dependencies]
<<<<<<< HEAD
anyhow = "1.0"
tracing = "0.1"
tracing-subscriber = { version = "0.3", features = ["env-filter"] }
winit = "0.30"
=======
winit = { version = "0.29", features = ["android-native-activity"] }
env_logger = "0.10"
log = "0.4"
wgpu = "25.0"
>>>>>>> 84923189
```
* The [winit](https://docs.rs/winit) crate is what we'll be using for opening windows and handling 
various events. 
* The [anyhow](https://docs.rs/anyhow) crate is for simplifying error handling.
* The [tracing](https://docs.rs/tracing) crate is for creating log messages. 
* The [tracing-subscriber](https://docs.rs/tracing-subscriber) crate is for outputting these logs to 
stdout. It can also output the logs created by dependencies like winit and wgpu, so this crate is quite 
useful for troubleshooting.

## Using Rust's new resolver

As of version 0.10, wgpu requires Cargo's [newest feature resolver](https://doc.rust-lang.org/cargo/reference/resolver.html#feature-resolver-version-2), which is the default in the 2021 edition (any new project started with Rust version 1.56.0 or newer). However, if you are still using the 2018 edition, you must include `resolver = "2"` in either the `[package]` section of `Cargo.toml` if you are working on a single crate or the `[workspace]` section of the root `Cargo.toml` in a workspace.

## Create a new project

run ```cargo new project_name``` where project_name is the name of the project.\
(In the example below, I have used 'tutorial1_window')

## The code

Let's begin with a `run()` function that sets up logging and starts up an event loop. Paste this into your 
`lib.rs` or equivalent.

```rust
use anyhow::Result;
use tracing::Level;
use tracing_subscriber::{layer::SubscriberExt, util::SubscriberInitExt, EnvFilter};
use winit::event_loop::EventLoop;

pub fn run() -> Result<()> {
    // Logging setup (with a little bit of filtering)
    let env_filter = EnvFilter::builder()
        .with_default_directive(Level::INFO.into())
        .from_env_lossy()
        .add_directive("wgpu_core::device::resource=warn".parse()?);
    let subscriber = tracing_subscriber::registry().with(env_filter);
    let fmt_layer = tracing_subscriber::fmt::Layer::default();
    subscriber.with(fmt_layer).init();

    // Starting up an event loop
    let event_loop = EventLoop::new()?;
    let mut app = App::default();

    event_loop.run_app(&mut app)?;
    Ok(())
}

```

Next, we'll need a `main.rs` to run the code. It's quite simple. It just imports `run()` and, well, runs 
it!

```rust
use anyhow::Result;

use tutorial1_window::run;

fn main() -> Result<()> {
    run()
}
```

(Where 'tutorial1_window' is the name of the project you created with Cargo earlier)

You might notice that this won't compile! winit 0.30 changed the way you start up your application, going 
for a trait based approach instead of the old closure based one. First, we'll need a struct:

```rust
use winit::window::Window;

#[derive(Default)]
struct App {
    window: Option<Window>,
}
```

This struct will store all of our state, which is only the window for now. The window is wrapped in an 
`Option` since we can only create it after starting up the event loop. Next, we'll need to implement the 
`ApplicationHandler` trait for our struct:

```rust
use winit::{
    application::ApplicationHandler,
    event::WindowEvent,
    event_loop::ActiveEventLoop,
    window::WindowId,
};

impl ApplicationHandler for App {
    fn resumed(&mut self, event_loop: &ActiveEventLoop) {
    }

    fn window_event(
        &mut self,
        event_loop: &ActiveEventLoop,
        window_id: WindowId,
        event: WindowEvent,
    ) {
    }
}
```

All methods in this trait are callbacks for various events. Two of these we have to implement, the rest are 
optional.

The `resumed` function is called when an application resumes from suspension. It is recommended by the 
maintainers of winit that we create our window here. Some platforms cannot suspend or resume their 
applications so for compatibility reasons, `resumed` is called at least once for all platforms after the 
startup of the event loop. There's not much going on here yet, all this does is create a window and store 
it in the `App` struct.

```rust
impl ApplicationHandler for App {
    fn resumed(&mut self, event_loop: &ActiveEventLoop) {
        tracing::info!("Resumed");
        let window_attrs = Window::default_attributes();
        let window = event_loop
            .create_window(window_attrs)
            .expect("Couldn't create window.");

        self.window = Some(window);
    }
}
```

The `window_event` function is called when the OS sends an event to the window. For now the only events 
we're handling are the user closing the window and the user pressing Escape, both of them causing the 
application to exit.

```rust
use winit::{
    event::KeyEvent,
    keyboard::{KeyCode, PhysicalKey},
};

impl ApplicationHandler for App {
    fn window_event(
        &mut self,
        event_loop: &ActiveEventLoop,
        window_id: WindowId,
        event: WindowEvent,
    ) {
        let Some(ref window) = self.window else {
            return;
        };
        if window_id != window.id() {
            return;
        }
        match event {
            WindowEvent::CloseRequested
            | WindowEvent::KeyboardInput {
                event:
                    KeyEvent {
                        state: ElementState::Pressed,
                        physical_key: PhysicalKey::Code(KeyCode::Escape),
                        ..
                    },
                ..
            } => {
                tracing::info!("Exited!");
                event_loop.exit()
            }
            _ => {}
        }
    }
}
```

If you only want to support desktops, that's all you have to do! In the next tutorial, we'll start using 
wgpu!

## Added support for the web

If I go through this tutorial about WebGPU and never talk about using it on the web, then I'd hardly call 
this tutorial complete. Fortunately, getting a wgpu application running in a browser is not too difficult 
once you get things set up.

Let's start with the changes we need to make to our `Cargo.toml`:

```toml
[lib]
crate-type = ["cdylib", "rlib"]
```

These lines tell Cargo that we want to allow our crate to build a native Rust static library (rlib) and 
a C/C++ compatible library (cdylib). We need rlib if we want to run wgpu in a desktop environment. We 
need cdylib to create the Web Assembly that the browser will run.

## Web Assembly

Web Assembly, i.e. WASM, is a binary format supported by most modern browsers that allows lower-level 
languages such as Rust to run on a web page. This allows us to write the bulk of our application in Rust 
and use a few lines of Javascript to get it running in a web browser.

Now, all we need are some more dependencies that are specific to running in WASM:

```toml
[target.'cfg(target_arch = "wasm32")'.dependencies]
<<<<<<< HEAD
console_error_panic_hook = "0.1"
tracing-wasm = "0.2"
=======
console_error_panic_hook = "0.1.6"
console_log = "1.0"
wgpu = { version = "25.0", features = ["webgl"]}
>>>>>>> 84923189
wasm-bindgen = "0.2"
web-sys = { version = "0.3", features = ["Document", "Element", "Window"] }
```

The `[target.'cfg(target_arch = "wasm32")'.dependencies]` line tells Cargo to only include these 
dependencies if we are targeting the `wasm32` architecture. The next few dependencies just make 
interfacing with JavaScript a lot easier.

* [console_error_panic_hook](https://docs.rs/console_error_panic_hook) configures the `panic!` macro to 
send errors to the javascript console. Without this, when you encounter panics, you'll be left in the 
dark about what caused them.
* [tracing-wasm](https://docs.rs/console_log) implements a tracing_subscriber `Layer` which sends all logs to the javascript 
console, which is great for debugging.
* [wasm-bindgen](https://docs.rs/wasm-bindgen) is the most important dependency in this list. It's responsible for generating the 
boilerplate code that will tell the browser how to use our crate. It also allows us to expose methods in 
Rust that can be used in JavaScript and vice-versa. I won't get into the specifics of wasm-bindgen, so if 
you need a primer (or just a refresher), check out [this](https://rustwasm.github.io/wasm-bindgen/).
* [web-sys](https://docs.rs/web-sys) is a crate with many methods and structures available in a normal javascript application: 
`get_element_by_id`, `append_child`. The features listed are only the bare minimum of what we need 
currently.

## More code

First, we need to import `wasm-bindgen` in `main.rs`:

```rust
#[cfg(target_arch = "wasm32")]
use wasm_bindgen::prelude::wasm_bindgen;
```

Next, we need to tell wasm-bindgen to run our `main()` function when the WASM is loaded:

```rust
#[cfg_attr(target_arch = "wasm32", wasm_bindgen(main))]
fn main() -> Result<()> {
    // same as above for now...
}
```

Then, we need to toggle what logging layer we are using based on whether we are in WASM land or not. Add 
the following to the top of the run function, replacing the original logging setup:

```rust
pub fn run() -> Result<()> {
    let env_filter = EnvFilter::builder()
        .with_default_directive(Level::INFO.into())
        .from_env_lossy()
        .add_directive("wgpu_core::device::resource=warn".parse()?);
    let subscriber = tracing_subscriber::registry().with(env_filter);
    #[cfg(target_arch = "wasm32")]
    {
        use tracing_wasm::{WASMLayer, WASMLayerConfig};

        console_error_panic_hook::set_once();
        let wasm_layer = WASMLayer::new(WASMLayerConfig::default());

        subscriber.with(wasm_layer).init();
    }
    #[cfg(not(target_arch = "wasm32"))]
    {
        let fmt_layer = tracing_subscriber::fmt::Layer::default();
        subscriber.with(fmt_layer).init();
    }
    
    // Starting up the event loop
}
```

This will set up `console_error_panic_hook` and add a `WASMLayer` to the tracing subscriber in a web 
build and will add a `fmt::Layer` to the tracing subscriber in a normal build.

Next, after we create our window in the `resumed` function, we need to add a canvas to the HTML document 
that we will host our application:

```rust
impl ApplicationHandler for App {
    fn resumed(&mut self, event_loop: &ActiveEventLoop) {
        tracing::info!("Resumed");
        let window_attrs = Window::default_attributes();
        let window = event_loop
            .create_window(window_attrs)
            .expect("Couldn't create window.");
    
        #[cfg(target_arch = "wasm32")]
        {
            use web_sys::Element;
            use winit::{dpi::PhysicalSize, platform::web::WindowExtWebSys};
    
            web_sys::window()
                .and_then(|win| win.document())
                .and_then(|doc| {
                    let dst = doc.get_element_by_id("wasm-example")?;
                    let canvas = Element::from(window.canvas()?);
                    dst.append_child(&canvas).ok()?;
                    Some(())
                })
                .expect("Couldn't append canvas to document body.");
    
            // Winit prevents sizing with CSS, so we have to set
            // the size manually when on the web.
            let _ = window.request_inner_size(PhysicalSize::new(450, 400));
        }
    
        self.window = Some(window);
    }
}
```

The `"wasm-example"` id is specific to my project (aka. this tutorial). You can substitute this for 
whatever id you're using in your HTML. Alternatively, you could add the canvas directly to the `<body>` 
as they do in the wgpu repo. This part is ultimately up to you.

That's all the web-specific code we need for now. The next thing we need to do is build the Web Assembly 
itself.

## Wasm Pack

Now you can build a wgpu application with just wasm-bindgen, but I ran into some issues doing that. For 
one, you need to install wasm-bindgen on your computer as well as include it as a dependency. The version 
you install as a dependency **needs** to exactly match the version you installed. Otherwise, your build 
will fail.

To get around this shortcoming and to make the lives of everyone reading this easier, I opted to add 
[wasm-pack](https://rustwasm.github.io/docs/wasm-pack/) to the mix. Wasm-pack handles installing the correct version of wasm-bindgen for you, 
and it supports building for different types of web targets as well: browser, NodeJS, and bundlers such 
as webpack.

To use wasm-pack, first, you need to [install it](https://rustwasm.github.io/wasm-pack/installer/).

Once you've done that, we can use it to build our crate. If you only have one crate in your project, you 
can just use `wasm-pack build`. If you're using a workspace, you'll have to specify what crate you want to 
build. Imagine your crate is a directory called `game`. You would then use:

```bash
wasm-pack build game
```

Once wasm-pack is done building, you'll have a `pkg` directory in the same directory as your crate. This 
has all the javascript code needed to run the WASM code. You'd then import the WASM module in javascript:

```js
const init = await import('./pkg/game.js');
init().then(() => console.log("WASM Loaded"));
```

This site uses [Vuepress](https://vuepress.vuejs.org/), so I load the WASM in a Vue component. How you handle your WASM will 
depend on what you want to do. If you want to check out how I'm doing things, take a look at [this](https://github.com/sotrh/learn-wgpu/blob/master/docs/.vuepress/components/WasmExample.vue).

<div class="note">

If you intend to use your WASM module in a plain HTML website, you'll need to tell wasm-pack to target 
the web:

```bash
wasm-pack build --target web
```

You'll then need to run the WASM code in an ES6 Module:

```html
<!DOCTYPE html>
<html lang="en">

<head>
    <meta charset="UTF-8">
    <meta http-equiv="X-UA-Compatible" content="IE=edge">
    <meta name="viewport" content="width=device-width, initial-scale=1.0">
    <title>Learn WGPU</title>
    <style>
        canvas {
            background-color: black;
        }
    </style>
</head>

<body id="wasm-example">
  <script type="module">
      import init from "./pkg/pong.js";
      init().then(() => {
          console.log("WASM Loaded");
      });
  </script>
</body>

</html>
```

</div>

Press the button below, and you will see the code running!

<WasmExample example="tutorial1_window"></WasmExample>

<AutoGithubLink/><|MERGE_RESOLUTION|>--- conflicted
+++ resolved
@@ -15,17 +15,10 @@
 
 ```toml
 [dependencies]
-<<<<<<< HEAD
 anyhow = "1.0"
 tracing = "0.1"
 tracing-subscriber = { version = "0.3", features = ["env-filter"] }
-winit = "0.30"
-=======
-winit = { version = "0.29", features = ["android-native-activity"] }
-env_logger = "0.10"
-log = "0.4"
-wgpu = "25.0"
->>>>>>> 84923189
+winit = { version = "0.30", features = ["android-native-activity"] }
 ```
 * The [winit](https://docs.rs/winit) crate is what we'll be using for opening windows and handling 
 various events. 
@@ -224,14 +217,8 @@
 
 ```toml
 [target.'cfg(target_arch = "wasm32")'.dependencies]
-<<<<<<< HEAD
 console_error_panic_hook = "0.1"
 tracing-wasm = "0.2"
-=======
-console_error_panic_hook = "0.1.6"
-console_log = "1.0"
-wgpu = { version = "25.0", features = ["webgl"]}
->>>>>>> 84923189
 wasm-bindgen = "0.2"
 web-sys = { version = "0.3", features = ["Document", "Element", "Window"] }
 ```
