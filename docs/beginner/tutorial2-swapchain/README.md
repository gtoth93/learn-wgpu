# The Swapchain

## First, some house keeping: State
For convenience we're going to pack all the fields into a struct, and create some methods on that.

```rust
// main.rs
struct State {
    surface: wgpu::Surface,
    device: wgpu::Device,
    queue: wgpu::Queue,
    sc_desc: wgpu::SwapChainDescriptor,
    swap_chain: wgpu::SwapChain,
    size: winit::dpi::PhysicalSize<u32>,
}

impl State {
    // Creating some of the wgpu types requires async code
    async fn new(window: &Window) -> Self {
        todo!()
    }

    fn resize(&mut self, new_size: winit::dpi::PhysicalSize<u32>) {
        todo!()
    }

    fn input(&mut self, event: &WindowEvent) -> bool {
        todo!()
    }

    fn update(&mut self) {
        todo!()
    }

    fn render(&mut self) {
        todo!()
    }
}
```

I'm glossing over `State`s fields, but they'll make more sense as I explain the code behind the methods.

## State::new()
The code for this is pretty straight forward, but let's break this down a bit.

```rust
impl State {
    // ...
    async fn new(window: &Window) -> Self {
        let size = window.inner_size();

        // The instance is a handle to our GPU
        // BackendBit::PRIMARY => Vulkan + Metal + DX12 + Browser WebGPU
        let instance = wgpu::Instance::new(wgpu::BackendBit::PRIMARY);
        let surface = unsafe { instance.create_surface(window) };
        let adapter = instance.request_adapter(
            &wgpu::RequestAdapterOptions {
                power_preference: wgpu::PowerPreference::Default,
                compatible_surface: Some(&surface),
            },
        ).await.unwrap();
```

The `surface` is used to create the `swap_chain`. Our `window` needs to implement [raw-window-handle](https://crates.io/crates/raw-window-handle)'s `HasRawWindowHandle` trait to access the native window implementation for `wgpu` to properly create the graphics backend. Fortunately, winit's `Window` fits the bill. We also need it to request our `adapter`.

We need the `adapter` to create the device and queue.

```rust
        let (device, queue) = adapter.request_device(
            &wgpu::DeviceDescriptor {
                features: wgpu::Features::empty(),
                limits: wgpu::Limits::default(),
                shader_validation: true,
            },
            None, // Trace path
        ).await.unwrap();
```

The `features` field on `DeviceDescriptor`, allows us to specify what extra features we want. For this simple example, I've deviced to not use any extra features.

<div class="note">

The device you have limits the features you can use. If you want to use certain features you may need to limit what devices you support, or provide work arounds.

You can get a list of features supported by your device using `adapter.features()`, or `device.features()`.

You can view a full list of features [here](https://docs.rs/wgpu/0.6.0/wgpu/struct.Features.html).

</div>

The `limits` field describes the limit of certain types of resource we can create. We'll use the defaults for this tutorial, so we can support most devices. You can view a list of limits [here](https://docs.rs/wgpu/0.6.0/wgpu/struct.Limits.html).

```rust
        let sc_desc = wgpu::SwapChainDescriptor {
            usage: wgpu::TextureUsage::OUTPUT_ATTACHMENT,
            format: wgpu::TextureFormat::Bgra8UnormSrgb,
            width: size.width,
            height: size.height,
            present_mode: wgpu::PresentMode::Fifo,
        };
        let swap_chain = device.create_swap_chain(&surface, &sc_desc);
```
Here we are defining and creating the `swap_chain`. The `usage` field describes how the `swap_chain`'s underlying textures will be used. `OUTPUT_ATTACHMENT` specifies that the textures will be used to write to the screen (we'll talk about more `TextureUsage`s later).

The `format` defines how the `swap_chain`s textures will be stored on the gpu. Usually you want to specify the format of the display you're using. As of writing, I was unable to find a way to query what format the display has through `wgpu`, though [there are plans on including such a method](https://github.com/gfx-rs/wgpu-rs/issues/123#issuecomment-555803321), so `wgpu::TextureFormat::Bgra8UnormSrgb` will do for now. We use `wgpu::TextureFormat::Bgra8UnormSrgb` because that's the format that's [guaranteed to be natively supported by the swapchains of all the APIs/platforms](https://github.com/gfx-rs/wgpu-rs/issues/123#issuecomment-555800583) which are currently supported.

`width` and `height`, are self explanatory.

The `present_mode` uses the `wgpu::PresentMode` enum which is defined as follows.

```rust
#[repr(C)]
#[derive(Copy, Clone, Debug, PartialEq, Eq, Hash)]
#[cfg_attr(feature = "serde", derive(Serialize, Deserialize))]
pub enum PresentMode {
    /// The presentation engine does **not** wait for a vertical blanking period and
    /// the request is presented immediately. This is a low-latency presentation mode,
    /// but visible tearing may be observed. Will fallback to `Fifo` if unavailable on the
    /// selected  platform and backend. Not optimal for mobile.
    Immediate = 0,
    /// The presentation engine waits for the next vertical blanking period to update
    /// the current image, but frames may be submitted without delay. This is a low-latency
    /// presentation mode and visible tearing will **not** be observed. Will fallback to `Fifo`
    /// if unavailable on the selected platform and backend. Not optimal for mobile.
    Mailbox = 1,
    /// The presentation engine waits for the next vertical blanking period to update
    /// the current image. The framerate will be capped at the display refresh rate,
    /// corresponding to the `VSync`. Tearing cannot be observed. Optimal for mobile.
    Fifo = 2,
}
```

At the end of the method, we simply return the resulting struct.

```rust
        Self {
            surface,
            device,
            queue,
            sc_desc,
            swap_chain,
            size,
        }
    }
    // ...
}
```

We'll want to call this in our main method before we enter the event loop.

```rust
use futures::executor::block_on;

// Since main can't be async, we're going to need to block
let mut state = block_on(State::new(&window));
```

## resize()
If we want to support resizing in our application, we're going to need to recreate the `swap_chain` everytime the window's size changes. That's the reason we stored the physical `size` and the `sc_desc` used to create the swapchain. With all of these, the resize method is very simple.

```rust
// impl State
fn resize(&mut self, new_size: winit::dpi::PhysicalSize<u32>) {
    self.size = new_size;
    self.sc_desc.width = new_size.width;
    self.sc_desc.height = new_size.height;
    self.swap_chain = self.device.create_swap_chain(&self.surface, &self.sc_desc);
}
```

There's nothing really different here from creating the `swap_chain` initially, so I won't get into it.

We call this method in `main()` in the event loop for the following events.

```rust
match event {
    // ...

    } if window_id == window.id() => if !state.input(event) {
        match event {
            // ...

            WindowEvent::Resized(physical_size) => {
                state.resize(*physical_size);
            }
            WindowEvent::ScaleFactorChanged { new_inner_size, .. } => {
                // new_inner_size is &&mut so we have to dereference it twice
                state.resize(**new_inner_size);
            }
            // ...
}
```

## input()

`input()` returns a `bool` to indicate whether an event has been fully processed. If the method returns `true`, the main loop won't process the event any further.

We're just going to return false for now because we don't have any events we want to capture.

```rust
// impl State
fn input(&mut self, event: &WindowEvent) -> bool {
    false
}
```

We need to do a little more work in the event loop. We want `State` to have priority over `main()`. Doing that (and previous changes) should have your loop looking like this.

```rust
// main()
event_loop.run(move |event, _, control_flow| {
    match event {
        Event::WindowEvent {
            ref event,
            window_id,
        } if window_id == window.id() => if !state.input(event) { // UPDATED!
            match event {
                WindowEvent::CloseRequested => *control_flow = ControlFlow::Exit,
                WindowEvent::KeyboardInput {
                    input,
                    ..
                } => {
                    match input {
                        KeyboardInput {
                            state: ElementState::Pressed,
                            virtual_keycode: Some(VirtualKeyCode::Escape),
                            ..
                        } => *control_flow = ControlFlow::Exit,
                        _ => {}
                    }
                }
                WindowEvent::Resized(physical_size) => {
                    state.resize(*physical_size);
                }
                WindowEvent::ScaleFactorChanged { new_inner_size, .. } => {
                    state.resize(**new_inner_size);
                }
                _ => {}
            }
        }
        _ => {}
    }
});
```

## update()

We don't have anything to update yet, so leave the method empty.

```rust
fn update(&mut self) {
    // remove `todo!()`
}
```

## render()

Here's where the magic happens. First we need to get a frame to render to. This will include a `wgpu::Texture` and `wgpu::TextureView` that will hold the actual image we're drawing to (we'll cover this more when we talk about textures).

```rust
// impl State

fn render(&mut self) {
    let frame = self.swap_chain.get_current_frame()
        .expect("Timeout getting texture")
        .output;
```

We also need to create a `CommandEncoder` to create the actual commands to send to the gpu. Most modern graphics frameworks expect commands to be stored in a command buffer before being sent to the gpu. The `encoder` builds a command buffer that we can then send to the gpu.

```rust
    let mut encoder = self.device.create_command_encoder(&wgpu::CommandEncoderDescriptor {
        label: Some("Render Encoder"),
    });
```

Now we can actually get to clearing the screen (long time coming). We need to use the `encoder` to create a `RenderPass`. The `RenderPass` has all the methods to do the actual drawing. The code for creating a `RenderPass` is a bit nested, so I'll copy it all here, and talk about the pieces.

```rust
    {
        let _render_pass = encoder.begin_render_pass(&wgpu::RenderPassDescriptor {
            color_attachments: &[
                wgpu::RenderPassColorAttachmentDescriptor {
                    attachment: &frame.view,
                    resolve_target: None,
                    ops: wgpu::Operations {
                        load: wgpu::LoadOp::Clear(wgpu::Color {
                            r: 0.1,
                            g: 0.2,
                            b: 0.3,
                            a: 1.0,
                        }),
                        store: true,
                    }
                }
            ],
            depth_stencil_attachment: None,
        });
    }

    // submit will accept anything that implements IntoIter
    self.queue.submit(std::iter::once(encoder.finish()));
}
```

First things first, let's talk about the `{}`. `encoder.begin_render_pass(...)` borrows `encoder` mutably (aka `&mut self`). We can't call `encoder.finish()` until we release that mutable borrow. The `{}` around `encoder.begin_render_pass(...)` tells rust to drop any variables within them when the code leaves that scope thus releasing the mutable borrow on `encoder` and allowing us to `finish()` it. If you don't like the `{}`, you can also use `drop(render_pass)` to achieve the same effect.

We can get the same results by removing the `{}`, and the `let _render_pass =` line, but we need access to the `_render_pass` in the next tutorial, so we'll leave it as is.

The last lines of the code tell `wgpu` to finish the command buffer, and to submit it to the gpu's render queue.

We need to update the event loop again to call this method. We'll also call update before it too.

```rust
// main()
event_loop.run(move |event, _, control_flow| {
    match event {
        // ...
        Event::RedrawRequested(_) => {
            state.update();
            state.render();
        }
        Event::MainEventsCleared => {
            // RedrawRequested will only trigger once, unless we manually
            // request it.
            window.request_redraw();
        }
        // ...
    }
});
```

With all that, you should be getting something that looks like this.

![Window with a blue background](./cleared-window.png)

## Wait, what's going on with RenderPassDescriptor?

Some of you may be able to tell what's going on just by looking at it, but I'd be remiss if I didn't go over it. Let's take a look at the code again.

```rust
&wgpu::RenderPassDescriptor {
    color_attachments: &[
        // ...
    ],
    depth_stencil_attachment: None,
}
```

A `RenderPassDescriptor` only has two fields: `color_attachments` and `depth_stencil_attachment`. The `color_attachements` describe where we are going to draw our color to.

We'll use `depth_stencil_attachment` later, but we'll set it to `None` for now.

```rust
wgpu::RenderPassColorAttachmentDescriptor {
    attachment: &frame.view,
    resolve_target: None,
    ops: wgpu::Operations {
        load: wgpu::LoadOp::Clear(wgpu::Color {
            r: 0.1,
            g: 0.2,
            b: 0.3,
            a: 1.0,
        }),
        store: true,
    }
}
```

The `RenderPassColorAttachmentDescriptor` has the `attachment` field which informs `wgpu` what texture to save the colors to. In this case we specify `frame.view` that we created using `swap_chain.get_current_frame()`. This means that any colors we draw to this attachment will get drawn to the screen.

This is the texture that will receive the resolved output. This will be the same as `attachment` unless multisampling is enabled. We don't need to specify this, so we leave it as `None`.

The `ops` field takes a `wpgu::Operations` object. This tells wgpu what to do with the colors on the screen (specified by `frame.view`). The `load` field tells wgpu how to handle colors stored from the previous frame. Currently we are clearing the screen with a bluish color.

<div class="note">

<<<<<<< HEAD
It's not uncommon to not clear the screen if the streen is going to be completely covered up with objects. If your scene doesn't cover the entire screen however you'll end up with something like this.
=======
It's not uncommon to not clear the screen if the screen is going to be completely covered up with objects. If you're scene doesn't cover the entire screen however you'll end up with something like this.
>>>>>>> 4377ca10

![./no-clear.png](./no-clear.png)

</div>

## Challenge

Modify the `input()` method to capture mouse events, and update the clear color using that. *Hint: you'll probably need to use `WindowEvent::CursorMoved`*.

<AutoGithubLink/><|MERGE_RESOLUTION|>--- conflicted
+++ resolved
@@ -375,11 +375,7 @@
 
 <div class="note">
 
-<<<<<<< HEAD
-It's not uncommon to not clear the screen if the streen is going to be completely covered up with objects. If your scene doesn't cover the entire screen however you'll end up with something like this.
-=======
-It's not uncommon to not clear the screen if the screen is going to be completely covered up with objects. If you're scene doesn't cover the entire screen however you'll end up with something like this.
->>>>>>> 4377ca10
+It's not uncommon to not clear the screen if the screen is going to be completely covered up with objects. If your scene doesn't cover the entire screen however you'll end up with something like this.
 
 ![./no-clear.png](./no-clear.png)
 
