--- conflicted
+++ resolved
@@ -12,10 +12,5 @@
 ]
 exclude = [
     "code/showcase/imgui-demo",
-<<<<<<< HEAD
-    "code/showcase/windowless"
     #"code/showcase/pong",
-=======
-    "code/showcase/pong",
->>>>>>> 6ca45ed6
 ]