--- conflicted
+++ resolved
@@ -11,12 +11,7 @@
     "code/intermediate/*",
     # showcase
     "code/showcase/*",
-<<<<<<< HEAD
-    "run-wasm",
-=======
-
     "run-wasm", "demo_server",
->>>>>>> b6281f94
 ]
 exclude = [
     "code/showcase/imgui-demo",
